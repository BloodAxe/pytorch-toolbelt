--- conflicted
+++ resolved
@@ -124,26 +124,11 @@
 
 
 class HGFeaturesBlock(nn.Module):
-<<<<<<< HEAD
-    def __init__(self, features: int, blocks=4):
+    def __init__(self, features: int, blocks=4, activation: Callable):
         super().__init__()
-        residual_blocks = [HGResidualBlock(features, features) for _ in range(blocks)]
+        residual_blocks = [HGResidualBlock(features, features, activation=activation) for _ in range(blocks)]
         self.residuals = nn.Sequential(*residual_blocks)
-        self.linear = conv1x1_bn_relu(features, features)
-=======
-    def __init__(self, features: int, activation: Callable):
-        super().__init__()
-        self.residual = HGResidualBlock(features, features, activation=activation)
-        self.conv_bn_act = nn.Sequential(
-            OrderedDict(
-                [
-                    ("conv", nn.Conv2d(features, features, kernel_size=1, bias=False)),
-                    ("bn", nn.BatchNorm2d(features)),
-                    ("relu", activation(inplace=True)),
-                ]
-            )
-        )
->>>>>>> 90d50934
+        self.linear = conv1x1_bn_relu(features, features, activation=activation)
 
     def forward(self, x):
         x = self.residuals(x)
@@ -185,12 +170,7 @@
         for _ in range(stack_level):
             modules.append(HGBlock(depth, input_features, features, increase=0, activation=act))
             input_features = features
-<<<<<<< HEAD
-
-=======
-        self.blocks = nn.ModuleList(modules)
-        self.features = nn.ModuleList([HGFeaturesBlock(features, activation=act) for _ in range(stack_level)])
->>>>>>> 90d50934
+
         self.num_blocks = len(modules)
         self.blocks = nn.ModuleList(modules)
         self.features = nn.ModuleList([HGFeaturesBlock(features, 4) for _ in range(stack_level)])
@@ -207,19 +187,11 @@
         outputs = [x]
 
         for i, hourglass in enumerate(self.blocks):
-<<<<<<< HEAD
             features = self.features[i](hourglass(x))
             outputs.append(features)
 
             if i < self.num_blocks - 1:
                 x = x + self.merge_features[i](features)
-=======
-            hg = hourglass(x)
-            features = self.features[i](hg)
-            if i < self.num_blocks - 1:
-                x = x + self.merge_features[i](features)
-            outputs.append(features)
->>>>>>> 90d50934
 
         return outputs
 
@@ -254,7 +226,6 @@
         supervision = []
 
         for i, hourglass in enumerate(self.blocks):
-<<<<<<< HEAD
             features = self.features[i](hourglass(x))
             outputs.append(features)
 
@@ -262,16 +233,5 @@
                 sup_mask, sup_features = self.supervision_blocks[i](features)
                 supervision.append(sup_mask)
                 x = x + self.merge_features[i](features) + sup_features
-=======
-            hg = hourglass(x)
-            features = self.features[i](hg)
-
-            if i < self.num_blocks - 1:
-                sup_mask, sup_features = self.supervision_blocks[i](features)
-                x = x + self.merge_features[i](features) + sup_features
-                supervision.append(sup_mask)
-
-            outputs.append(features)
->>>>>>> 90d50934
 
         return outputs, supervision